import "./directives/dash_class";
import "./directives/confirm_click";
import "./directives/dash_edit_link";
import "./directives/dropdown_typeahead";
import "./directives/metric_segment";
import "./directives/misc";
import "./directives/ng_model_on_blur";
import "./directives/tags";
import "./directives/value_select_dropdown";
import "./directives/rebuild_on_change";
import "./directives/give_focus";
import "./directives/diff-view";
import './jquery_extended';
import './partials';
import './components/jsontree/jsontree';
import './components/code_editor/code_editor';
import './utils/outline';
import './components/colorpicker/ColorPicker';
import './components/colorpicker/SeriesColorPicker';
import './components/colorpicker/spectrum_picker';

import {grafanaAppDirective} from './components/grafana_app';
import {sideMenuDirective} from './components/sidemenu/sidemenu';
import {searchDirective} from './components/search/search';
import {infoPopover} from './components/info_popover';
import {navbarDirective} from './components/navbar/navbar';
import {arrayJoin} from './directives/array_join';
import {liveSrv} from './live/live_srv';
import {Emitter} from './utils/emitter';
import {layoutSelector} from './components/layout_selector/layout_selector';
import {switchDirective} from './components/switch';
import {dashboardSelector} from './components/dashboard_selector';
import {queryPartEditorDirective} from './components/query_part/query_part_editor';
import {formDropdownDirective} from './components/form_dropdown/form_dropdown';
import 'app/core/controllers/all';
import 'app/core/services/all';
import 'app/core/routes/routes';
import './filters/filters';
import coreModule from './core_module';
import appEvents from './app_events';
import colors from './utils/colors';
import {assignModelProperties} from './utils/model_utils';
import {contextSrv} from './services/context_srv';
import {KeybindingSrv} from './services/keybindingSrv';
import {helpModal} from './components/help/help';
import {JsonExplorer} from './components/json_explorer/json_explorer';
import {NavModelSrv, NavModel} from './nav_model_srv';
import {userPicker} from './components/user_picker';
import {userGroupPicker} from './components/user_group_picker';
import {geminiScrollbar} from './components/scroll/scroll';
import {gfPageDirective} from './components/gf_page';
import {orgSwitcher} from './components/org_switcher';
import {profiler} from './profiler';
import {registerAngularDirectives} from './angular_wrappers';

export {
<<<<<<< HEAD
  profiler,
=======
  registerAngularDirectives,
>>>>>>> 4d723236
  arrayJoin,
  coreModule,
  grafanaAppDirective,
  sideMenuDirective,
  navbarDirective,
  searchDirective,
  liveSrv,
  layoutSelector,
  switchDirective,
  infoPopover,
  Emitter,
  appEvents,
  dashboardSelector,
  queryPartEditorDirective,
  colors,
  formDropdownDirective,
  assignModelProperties,
  contextSrv,
  KeybindingSrv,
  helpModal,
  JsonExplorer,
  NavModelSrv,
  NavModel,
  userPicker,
  userGroupPicker,
  geminiScrollbar,
  gfPageDirective,
  orgSwitcher
};<|MERGE_RESOLUTION|>--- conflicted
+++ resolved
@@ -54,11 +54,8 @@
 import {registerAngularDirectives} from './angular_wrappers';
 
 export {
-<<<<<<< HEAD
   profiler,
-=======
   registerAngularDirectives,
->>>>>>> 4d723236
   arrayJoin,
   coreModule,
   grafanaAppDirective,
